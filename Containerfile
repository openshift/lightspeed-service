FROM registry.access.redhat.com/ubi9/ubi-minimal

ARG VERSION
ARG APP_ROOT=/app-root

RUN microdnf install -y --nodocs --setopt=keepcache=0 --setopt=tsflags=nodocs \
    python3.11 python3.11-devel python3.11-pip jq shadow-utils \
    && microdnf clean all --enablerepo='*' \
    && useradd -r -u 1001 -g 0 -m -c "Default Application User" -d ${APP_ROOT} -s /bin/bash default

# PYTHONDONTWRITEBYTECODE 1 : disable the generation of .pyc
# PYTHONUNBUFFERED 1 : force the stadout and stderr streams to be unbufferred
# PYTHONCOERCECLOCALE 0, PYTHONUTF8 1 : skip lgeacy locales and use UTF-8 mode
ENV PYTHONDONTWRITEBYTECODE=1 \ 
    PYTHONUNBUFFERED=1 \
    PYTHONCOERCECLOCALE=0 \
    PYTHONUTF8=1 \
    PYTHONIOENCODING=UTF-8 \
    LANG=en_US.UTF-8 \
    PIP_NO_CACHE_DIR=off

WORKDIR ${APP_ROOT}
# Add explicit files and directories
# (avoid accidental inclusion of local directories or env files or credentials)
COPY modules ./modules
COPY tools ./tools
COPY logs ./logs
COPY ./ols.py ./requirements.txt ./
RUN chown -R 1001:0 ${APP_ROOT}

# default user for Python app
USER 1001
RUN python3.11 -m venv ${APP_ROOT}/venv \
    && source ${APP_ROOT}/venv/bin/activate \
    # Install wheel for optimized dependency installation \
    # avoid using or leaving cache on final image \
    && pip install --no-cache-dir --upgrade pip wheel \
    && pip install --no-cache-dir --upgrade -r requirements.txt \
    # The following echo adds the unset command for the variables set below to the \
    # venv activation script. This is inspired from scl_enable script and prevents \
    # the virtual environment to be activated multiple times and also every time \
    # the prompt is rendered. \
    && echo "unset BASH_ENV PROMPT_COMMAND ENV" >> ${APP_ROOT}/venv/bin/activate

# activate virtualenv with workaround RHEL/CentOS 8+
ENV BASH_ENV="${APP_ROOT}/venv/bin/activate" \
    ENV="${APP_ROOT}/venv/bin/activate" \
    PROMPT_COMMAND=". ${APP_ROOT}/venv/bin/activate" \
    PATH="${APP_ROOT}/venv/bin:${PATH}"

# Run the application
<<<<<<< HEAD
CMD ["uvicorn", "ols:app", "--host", "0.0.0.0"]

LABEL io.k8s.display-name="OpenShift LightSpeed Service" \
      io.k8s.description="AI-powered OpenShift Assistant Service." \
      io.openshift.tags="openshift-lightspeed,ols"
=======
EXPOSE 8080
CMD uvicorn ols:app --host 0.0.0.0 --port 8080
>>>>>>> 9ffd0c0e
<|MERGE_RESOLUTION|>--- conflicted
+++ resolved
@@ -25,6 +25,8 @@
 COPY modules ./modules
 COPY tools ./tools
 COPY logs ./logs
+COPY gradio ./gradio
+COPY src ./src
 COPY ./ols.py ./requirements.txt ./
 RUN chown -R 1001:0 ${APP_ROOT}
 
@@ -49,13 +51,8 @@
     PATH="${APP_ROOT}/venv/bin:${PATH}"
 
 # Run the application
-<<<<<<< HEAD
 CMD ["uvicorn", "ols:app", "--host", "0.0.0.0"]
 
 LABEL io.k8s.display-name="OpenShift LightSpeed Service" \
       io.k8s.description="AI-powered OpenShift Assistant Service." \
-      io.openshift.tags="openshift-lightspeed,ols"
-=======
-EXPOSE 8080
-CMD uvicorn ols:app --host 0.0.0.0 --port 8080
->>>>>>> 9ffd0c0e
+      io.openshift.tags="openshift-lightspeed,ols"